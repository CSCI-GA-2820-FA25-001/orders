######################################################################
# Copyright 2016, 2024 John J. Rofrano. All Rights Reserved.
#
# Licensed under the Apache License, Version 2.0 (the "License");
# you may not use this file except in compliance with the License.
# You may obtain a copy of the License at
#
# https://www.apache.org/licenses/LICENSE-2.0
#
# Unless required by applicable law or agreed to in writing, software
# distributed under the License is distributed on an "AS IS" BASIS,
# WITHOUT WARRANTIES OR CONDITIONS OF ANY KIND, either express or implied.
# See the License for the specific language governing permissions and
# limitations under the License.
######################################################################

"""
Order Service API Service Test Suite
"""
import os
import logging
from unittest import TestCase
from datetime import datetime
from wsgi import app
from tests.factories import OrderFactory, OrderItemFactory
from service.common import status  # HTTP Status Codes
<<<<<<< HEAD
from service.models import db, Order, Status
from datetime import datetime
=======
from service.models import db, Order
from service.common.order_status import Status
>>>>>>> 10d1357c

DATABASE_URI = os.getenv(
    "DATABASE_URI", "postgresql+psycopg://postgres:postgres@localhost:5432/testdb"
)

BASE_URL = "/orders"


######################################################################
#  T E S T   C A S E S
######################################################################
# pylint: disable=too-many-public-methods


class TestOrderService(TestCase):
    """Order Service Tests"""

    @classmethod
    def setUpClass(cls):
        """Run once before all tests"""
        app.config["TESTING"] = True
        app.config["DEBUG"] = False
        # Set up the test database
        app.config["SQLALCHEMY_DATABASE_URI"] = DATABASE_URI
        app.logger.setLevel(logging.CRITICAL)
        app.app_context().push()

    @classmethod
    def tearDownClass(cls):
        """Runs once before test suite"""
        db.session.close()

    def setUp(self):
        """Runs before each test"""
        self.client = app.test_client()
        db.session.query(Order).delete()  # clean up the last tests
        db.session.commit()

    def tearDown(self):
        """Runs once after each test case"""
        db.session.remove()

    ######################################################################
    #  H E L P E R   M E T H O D S
    ######################################################################

    def _create_orders(self, count):
        """Factory method to create orders in bulk"""
        orders = []
        for _ in range(count):
            order = OrderFactory()
            resp = self.client.post(BASE_URL, json=order.serialize())
            self.assertEqual(
                resp.status_code,
                status.HTTP_201_CREATED,
                "Could not create test Order",
            )
            new_order = resp.get_json()
            order.id = new_order["id"]
            orders.append(order)
        return orders

    ######################################################################
    #  O R D E R  T E S T   C A S E S
    ######################################################################

    def test_index(self):
        """It should call the home page"""
        resp = self.client.get("/")
        self.assertEqual(resp.status_code, status.HTTP_200_OK)

    def test_get_order_list(self):
        """It should Get a list of Orders"""
        self._create_orders(5)
        resp = self.client.get(BASE_URL)
        self.assertEqual(resp.status_code, status.HTTP_200_OK)
        data = resp.get_json()
        self.assertEqual(len(data), 5)

    def test_get_order_by_customer_id(self):
        """It should Get an Order by customer_id"""
        orders = self._create_orders(3)
        resp = self.client.get(
            BASE_URL, query_string=f"customer_id={orders[1].customer_id}"
        )
        self.assertEqual(resp.status_code, status.HTTP_200_OK)
        data = resp.get_json()
        self.assertEqual(data[0]["customer_id"], orders[1].customer_id)

    def test_create_order(self):
        """It should Create a new Order"""
        order = OrderFactory()
        resp = self.client.post(
            BASE_URL, json=order.serialize(), content_type="application/json"
        )
        self.assertEqual(resp.status_code, status.HTTP_201_CREATED)

        # Make sure location header is set
        location = resp.headers.get("Location", None)
        self.assertIsNotNone(location)

        # Check the data is correct
        new_order = resp.get_json()
        self.assertEqual(
            new_order["customer_id"], order.customer_id, "Customer_id does not match"
        )
        self.assertEqual(
            new_order["status"], order.status.name, "Status does not match"
        )

        # Check that the location header was correct by getting it
        resp = self.client.get(location, content_type="application/json")
        self.assertEqual(resp.status_code, status.HTTP_200_OK)
        new_order = resp.get_json()
        self.assertEqual(
            new_order["customer_id"], order.customer_id, "Customer_id does not match"
        )
        self.assertEqual(
            new_order["status"], order.status.name, "Status does not match"
        )
        self.assertEqual(
            new_order["created_at"],
            order.created_at.isoformat(),
            "created_at does not match",
        )
        self.assertEqual(
            new_order["updated_at"],
            order.updated_at.isoformat(),
            "updated_at does not match",
        )

    def test_get_order(self):
        """It should Read a single Order"""

        order = self._create_orders(1)[0]
        resp = self.client.get(
            f"{BASE_URL}/{order.id}", content_type="application/json"
        )
        self.assertEqual(resp.status_code, status.HTTP_200_OK)
        data = resp.get_json()
        self.assertEqual(data["id"], order.id)

    def test_get_order_not_found(self):
        """It should not Read an Order that is not found"""
        resp = self.client.get(f"{BASE_URL}/999999")
        self.assertEqual(resp.status_code, status.HTTP_404_NOT_FOUND)

    def test_update_order(self):
        """It should update an existing order via the API"""
        order = OrderFactory()
        resp = self.client.post(BASE_URL, json=order.serialize())
        self.assertEqual(resp.status_code, status.HTTP_201_CREATED)
        new_order = resp.get_json()
        new_order["status"] = "SHIPPED"
        order_id = new_order["id"]

        # testing if the put works
        resp = self.client.put(f"{BASE_URL}/{order_id}", json=new_order)
        self.assertEqual(resp.status_code, status.HTTP_200_OK)
        updated = resp.get_json()
        self.assertEqual(updated["status"], "SHIPPED")

    def test_delete_order(self):
        """It should Delete an Order"""
        test_order = self._create_orders(1)[0]
        response = self.client.delete(f"{BASE_URL}/{test_order.id}")
        self.assertEqual(response.status_code, status.HTTP_204_NO_CONTENT)
        self.assertEqual(len(response.data), 0)
        # make sure they are deleted
        response = self.client.get(f"{BASE_URL}/{test_order.id}")
        self.assertEqual(response.status_code, status.HTTP_404_NOT_FOUND)

    def test_delete_non_existing_order(self):
        """It should Delete an Order even if it doesn't exist"""
        response = self.client.delete(f"{BASE_URL}/0")
        self.assertEqual(response.status_code, status.HTTP_204_NO_CONTENT)
        self.assertEqual(len(response.data), 0)

    def test_get_orders_by_status(self):
        """GET /orders?status=SHIPPED returns only SHIPPED orders"""
        o1 = OrderFactory()
        o1.status = Status.SHIPPED
        resp = self.client.post(BASE_URL, json=o1.serialize())
        self.assertEqual(resp.status_code, status.HTTP_201_CREATED)

        o2 = OrderFactory()
        o2.status = Status.CREATED
        resp = self.client.post(BASE_URL, json=o2.serialize())
        self.assertEqual(resp.status_code, status.HTTP_201_CREATED)

        resp = self.client.get(BASE_URL, query_string="status=SHIPPED")
        self.assertEqual(resp.status_code, status.HTTP_200_OK)
        data = resp.get_json()
        self.assertTrue(all(item["status"] == "SHIPPED" for item in data))

    def test_get_orders_by_customer_id(self):
        """GET /orders?customer_id=101 returns that customer's orders"""
        o1 = OrderFactory()
        o1.customer_id = "101"
        resp = self.client.post(BASE_URL, json=o1.serialize())
        self.assertEqual(resp.status_code, status.HTTP_201_CREATED)

        o2 = OrderFactory()
        o2.customer_id = "202"
        resp = self.client.post(BASE_URL, json=o2.serialize())
        self.assertEqual(resp.status_code, status.HTTP_201_CREATED)

        resp = self.client.get(BASE_URL, query_string="customer_id=101")
        self.assertEqual(resp.status_code, status.HTTP_200_OK)
        data = resp.get_json()
        self.assertTrue(all(d["customer_id"] == "101" for d in data))

    def test_get_orders_by_created_at(self):
        """GET /orders?created_at=YYYY-MM-DD returns orders for that day"""
        # create two orders on different days
        o1 = OrderFactory()
        o1.created_at = datetime(2020, 1, 10, 9, 0, 0)
        resp = self.client.post(BASE_URL, json=o1.serialize())
        self.assertEqual(resp.status_code, status.HTTP_201_CREATED)

        o2 = OrderFactory()
        o2.created_at = datetime(2020, 1, 11, 9, 0, 0)
        resp = self.client.post(BASE_URL, json=o2.serialize())
        self.assertEqual(resp.status_code, status.HTTP_201_CREATED)

        resp = self.client.get(BASE_URL, query_string="created_at=2020-01-10")
        self.assertEqual(resp.status_code, status.HTTP_200_OK)
        data = resp.get_json()
        self.assertEqual(len(data), 1)
        self.assertTrue(data[0]["created_at"].startswith("2020-01-10"))
<<<<<<< HEAD
=======

    def test_invalid_status_param_triggers_400(self):
        """Unknown status -> exercise KeyError abort branch"""
        # ensure there is at least one order so the query code runs
        _ = self._create_orders(1)
        resp = self.client.get(f"{BASE_URL}?status=NOT_A_STATUS")
        self.assertEqual(resp.status_code, status.HTTP_400_BAD_REQUEST)
        self.assertIn("Unknown status", resp.get_data(as_text=True))

    def test_invalid_created_at_format_triggers_400(self):
        """Invalid created_at format -> exercise ValueError abort branch"""
        resp = self.client.get(f"{BASE_URL}?created_at=not-a-date")
        self.assertEqual(resp.status_code, status.HTTP_400_BAD_REQUEST)
        self.assertIn("Invalid date format", resp.get_data(as_text=True))
>>>>>>> 10d1357c

    ######################################################################
    #  O R D E R I T E M  T E S T   C A S E S
    ######################################################################

    def test_get_orderitem_list(self):
        """It should Get a list of Orderitems"""
        # add two orderitems to order
        order = self._create_orders(1)[0]
        orderitem_list = OrderItemFactory.create_batch(2)

        # Create orderitem 1
        resp = self.client.post(
            f"{BASE_URL}/{order.id}/orderitems", json=orderitem_list[0].serialize()
        )
        self.assertEqual(resp.status_code, status.HTTP_201_CREATED)

        # Create orderitem 2
        resp = self.client.post(
            f"{BASE_URL}/{order.id}/orderitems", json=orderitem_list[1].serialize()
        )
        self.assertEqual(resp.status_code, status.HTTP_201_CREATED)

        # get the list back and make sure there are 2
        resp = self.client.get(f"{BASE_URL}/{order.id}/orderitems")
        self.assertEqual(resp.status_code, status.HTTP_200_OK)

        data = resp.get_json()
        self.assertEqual(len(data), 2)

    def test_add_orderitem(self):
        """It should Add an orderitem to an order"""
        order = self._create_orders(1)[0]
        orderitem = OrderItemFactory()
        resp = self.client.post(
            f"{BASE_URL}/{order.id}/orderitems",
            json=orderitem.serialize(),
            content_type="application/json",
        )
        self.assertEqual(resp.status_code, status.HTTP_201_CREATED)

        # Make sure location header is set
        location = resp.headers.get("Location", None)
        self.assertIsNotNone(location)

        data = resp.get_json()
        logging.debug(data)
        self.assertEqual(data["order_id"], order.id)
        self.assertEqual(data["product_id"], orderitem.product_id)
        self.assertEqual(data["price"], str(orderitem.price))
        self.assertEqual(data["quantity"], str(orderitem.quantity))
        self.assertEqual(data["line_amount"], str(orderitem.line_amount))

        # Check that the location header was correct by getting it
        resp = self.client.get(location, content_type="application/json")
        self.assertEqual(resp.status_code, status.HTTP_200_OK)
        new_orderitem = resp.get_json()
        self.assertEqual(
            new_orderitem["product_id"],
            orderitem.product_id,
            "OrderItem product_id does not match",
        )

    def test_get_orderitem(self):
        """It should Get an orderitem from an order"""
        # create a known orderitem
        order = self._create_orders(1)[0]
        orderitem = OrderItemFactory()

        resp = self.client.post(
            f"{BASE_URL}/{order.id}/orderitems",
            json=orderitem.serialize(),
            content_type="application/json",
        )

        # If the POST endpoint hasn't been merged yet, this will fail with 404.
        self.assertEqual(resp.status_code, status.HTTP_201_CREATED)
        self.assertIn("Location", resp.headers)

        data = resp.get_json()
        logging.debug(data)

        self.assertIsNotNone(data, "Response is not JSON")
        self.assertIn("id", data, f"JSON has no 'id': {data}")

        orderitem_id = data["id"]

        # retrieve it back
        resp = self.client.get(
            f"{BASE_URL}/{order.id}/orderitems/{orderitem_id}",
            content_type="application/json",
        )
        self.assertEqual(resp.status_code, status.HTTP_200_OK)

        data = resp.get_json()
        logging.debug(data)
        self.assertEqual(data["order_id"], order.id)
        self.assertEqual(data["product_id"], orderitem.product_id)
        self.assertEqual(data["price"], str(orderitem.price))
        self.assertEqual(data["quantity"], str(orderitem.quantity))
        self.assertEqual(data["line_amount"], str(orderitem.line_amount))

    def test_update_orderitem(self):
        """It should Update an orderitem on an Order"""
        # create a known orderitem
        order = self._create_orders(1)[0]
        orderitem = OrderItemFactory()
        resp = self.client.post(
            f"{BASE_URL}/{order.id}/orderitems",
            json=orderitem.serialize(),
            content_type="application/json",
        )
        self.assertEqual(resp.status_code, status.HTTP_201_CREATED)

        data = resp.get_json()
        logging.debug(data)
        orderitem_id = data["id"]
        data["product_id"] = "XXXX"

        # send the update back
        resp = self.client.put(
            f"{BASE_URL}/{order.id}/orderitems/{orderitem_id}",
            json=data,
            content_type="application/json",
        )
        self.assertEqual(resp.status_code, status.HTTP_200_OK)

        # retrieve it back
        resp = self.client.get(
            f"{BASE_URL}/{order.id}/orderitems/{orderitem_id}",
            content_type="application/json",
        )
        self.assertEqual(resp.status_code, status.HTTP_200_OK)
        data = resp.get_json()
        logging.debug(data)
        self.assertEqual(data["id"], orderitem_id)
        self.assertEqual(data["order_id"], order.id)
        self.assertEqual(data["product_id"], "XXXX")

    def test_delete_orderitem(self):
        """It should Delete an OrderItem"""
        order = self._create_orders(1)[0]
        orderitem = OrderItemFactory()
        resp = self.client.post(
            f"{BASE_URL}/{order.id}/orderitems",
            json=orderitem.serialize(),
            content_type="application/json",
        )
        self.assertEqual(resp.status_code, status.HTTP_201_CREATED)
        data = resp.get_json()
        logging.debug(data)
        orderitem_id = data["id"]

        # send delete request
        resp = self.client.delete(
            f"{BASE_URL}/{order.id}/orderitems/{orderitem_id}",
            content_type="application/json",
        )
        self.assertEqual(resp.status_code, status.HTTP_204_NO_CONTENT)

        # retrieve it back and make sure orderitem is not there
        resp = self.client.get(
            f"{BASE_URL}/{order.id}/orderitems/{orderitem_id}",
            content_type="application/json",
        )
        self.assertEqual(resp.status_code, status.HTTP_404_NOT_FOUND)

    def test_get_orderitem_not_found(self):
        """It should return 404 for non-existent orderitem"""
        order = self._create_orders(1)[0]
        resp = self.client.get(f"{BASE_URL}/{order.id}/orderitems/999999")
        self.assertEqual(resp.status_code, status.HTTP_404_NOT_FOUND)

    def test_get_orderitem_order_not_found(self):
        """It should return 404 when order doesn't exist"""
        resp = self.client.get(f"{BASE_URL}/999999/orderitems/1")
        self.assertEqual(resp.status_code, status.HTTP_404_NOT_FOUND)

    def test_list_orderitems_order_not_found(self):
        """It should return 404 when trying to list orderitems for non-existent order"""
        response = self.client.get(f"{BASE_URL}/999999/orderitems")
        self.assertEqual(response.status_code, status.HTTP_404_NOT_FOUND)

    def test_bad_request(self):
        """It should not Create when sending the wrong data"""
        resp = self.client.post(BASE_URL, json={"name": "not enough data"})
        self.assertEqual(resp.status_code, status.HTTP_400_BAD_REQUEST)

    def test_unsupported_media_type(self):
        """It should not Create when sending wrong media type"""
        order = OrderFactory()
        resp = self.client.post(
            BASE_URL, json=order.serialize(), content_type="test/html"
        )
        self.assertEqual(resp.status_code, status.HTTP_415_UNSUPPORTED_MEDIA_TYPE)

    def test_method_not_allowed(self):
        """It should not allow an illegal method call"""
        resp = self.client.put(BASE_URL, json={"not": "today"})
        self.assertEqual(resp.status_code, status.HTTP_405_METHOD_NOT_ALLOWED)

    ######################################################################
    #  O R D E R I T E M  T E S T   C A S E S
    ######################################################################

    def test_cancel_order_created(self):
        """It should cancel an order in CREATED state"""
        order = self._create_orders(1)[0]

        # Force status to CREATED
        order.status = Status.CREATED
        db.session.commit()  # ensure it is persisted to the db
        db.session.expire_all()  # FORCE TO RELOAD FOR ROUTE

        print(order.status)
        print(order.status.value)

        resp = self.client.put(f"/orders/{order.id}/cancel")
        self.assertEqual(resp.status_code, status.HTTP_200_OK)
        data = resp.get_json()
        self.assertEqual(data["status"], "CANCELED")

    def test_cancel_order_already_canceled(self):
        """It should return 409 if order already canceled"""
        order = self._create_orders(1)[0]

        # Ensure the order is CANCELED
        order.status = Status.CANCELED
        db.session.commit()  # persist change
        db.session.expire_all()  # <--- force reload for route

        resp = self.client.put(f"/orders/{order.id}/cancel")
        self.assertEqual(resp.status_code, status.HTTP_409_CONFLICT)

    def test_cancel_order_not_found(self):
        """It should return 404 for non-existent order"""
        resp = self.client.put("/orders/999/cancel")
        self.assertEqual(resp.status_code, status.HTTP_404_NOT_FOUND)<|MERGE_RESOLUTION|>--- conflicted
+++ resolved
@@ -24,13 +24,8 @@
 from wsgi import app
 from tests.factories import OrderFactory, OrderItemFactory
 from service.common import status  # HTTP Status Codes
-<<<<<<< HEAD
-from service.models import db, Order, Status
-from datetime import datetime
-=======
 from service.models import db, Order
 from service.common.order_status import Status
->>>>>>> 10d1357c
 
 DATABASE_URI = os.getenv(
     "DATABASE_URI", "postgresql+psycopg://postgres:postgres@localhost:5432/testdb"
@@ -261,8 +256,6 @@
         data = resp.get_json()
         self.assertEqual(len(data), 1)
         self.assertTrue(data[0]["created_at"].startswith("2020-01-10"))
-<<<<<<< HEAD
-=======
 
     def test_invalid_status_param_triggers_400(self):
         """Unknown status -> exercise KeyError abort branch"""
@@ -277,7 +270,6 @@
         resp = self.client.get(f"{BASE_URL}?created_at=not-a-date")
         self.assertEqual(resp.status_code, status.HTTP_400_BAD_REQUEST)
         self.assertIn("Invalid date format", resp.get_data(as_text=True))
->>>>>>> 10d1357c
 
     ######################################################################
     #  O R D E R I T E M  T E S T   C A S E S
