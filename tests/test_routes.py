--- conflicted
+++ resolved
@@ -257,7 +257,6 @@
         data = resp.get_json()
         self.assertEqual(len(data), 1)
         self.assertTrue(data[0]["created_at"].startswith("2020-01-10"))
-<<<<<<< HEAD
 
     def test_invalid_status_param_triggers_400(self):
         """Unknown status -> exercise KeyError abort branch"""
@@ -275,8 +274,6 @@
     
 
     
-=======
->>>>>>> 10c52c3b
 
     ######################################################################
     #  O R D E R I T E M  T E S T   C A S E S
