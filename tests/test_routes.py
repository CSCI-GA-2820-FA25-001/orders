--- conflicted
+++ resolved
@@ -262,30 +262,6 @@
         self.assertEqual(data["quantity"], str(orderitem.quantity))
         self.assertEqual(data["line_amount"], str(orderitem.line_amount))
 
-<<<<<<< HEAD
-    def test_delete_orderitem(self):
-        """It should Delete an OrderItem"""
-        order = self._create_orders(1)[0]
-        orderitem = OrderItemFactory()
-        resp = self.client.post(
-            f"{BASE_URL}/{order.id}/orderitems",
-            json=orderitem.serialize(),
-            content_type="application/json",
-        )
-        self.assertEqual(resp.status_code, status.HTTP_201_CREATED)
-        data = resp.get_json()
-        logging.debug(data)
-        orderitem_id = data["id"]
-
-        # send delete request
-        resp = self.client.delete(
-            f"{BASE_URL}/{order.id}/orderitems/{orderitem_id}",
-            content_type="application/json",
-        )
-        self.assertEqual(resp.status_code, status.HTTP_204_NO_CONTENT)
-
-        # retrieve it back and make sure orderitem is not there
-=======
     def test_update_orderitem(self):
         """It should Update an orderItem on an Order"""
         # create a known address
@@ -312,18 +288,41 @@
         self.assertEqual(resp.status_code, status.HTTP_200_OK)
 
         # retrieve it back
->>>>>>> d1aca21a
-        resp = self.client.get(
-            f"{BASE_URL}/{order.id}/orderitems/{orderitem_id}",
-            content_type="application/json",
-        )
-<<<<<<< HEAD
-        self.assertEqual(resp.status_code, status.HTTP_404_NOT_FOUND)
-=======
+        resp = self.client.get(
+            f"{BASE_URL}/{order.id}/orderitems/{orderitem_id}",
+            content_type="application/json",
+        )
         self.assertEqual(resp.status_code, status.HTTP_200_OK)
         data = resp.get_json()
         logging.debug(data)
         self.assertEqual(data["id"], orderitem_id)
         self.assertEqual(data["order_id"], order.id)
         self.assertEqual(data["product_id"], "XXXX")
->>>>>>> d1aca21a
+        
+     def test_delete_orderitem(self):
+        """It should Delete an OrderItem"""
+        order = self._create_orders(1)[0]
+        orderitem = OrderItemFactory()
+        resp = self.client.post(
+            f"{BASE_URL}/{order.id}/orderitems",
+            json=orderitem.serialize(),
+            content_type="application/json",
+        )
+        self.assertEqual(resp.status_code, status.HTTP_201_CREATED)
+        data = resp.get_json()
+        logging.debug(data)
+        orderitem_id = data["id"]
+
+        # send delete request
+        resp = self.client.delete(
+            f"{BASE_URL}/{order.id}/orderitems/{orderitem_id}",
+            content_type="application/json",
+        )
+        self.assertEqual(resp.status_code, status.HTTP_204_NO_CONTENT)
+
+        # retrieve it back and make sure orderitem is not there
+        resp = self.client.get(
+            f"{BASE_URL}/{order.id}/orderitems/{orderitem_id}",
+            content_type="application/json",
+        )
+        self.assertEqual(resp.status_code, status.HTTP_404_NOT_FOUND)
