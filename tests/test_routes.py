######################################################################
# Copyright 2016, 2024 John J. Rofrano. All Rights Reserved.
#
# Licensed under the Apache License, Version 2.0 (the "License");
# you may not use this file except in compliance with the License.
# You may obtain a copy of the License at
#
# https://www.apache.org/licenses/LICENSE-2.0
#
# Unless required by applicable law or agreed to in writing, software
# distributed under the License is distributed on an "AS IS" BASIS,
# WITHOUT WARRANTIES OR CONDITIONS OF ANY KIND, either express or implied.
# See the License for the specific language governing permissions and
# limitations under the License.
######################################################################

"""
Order Service API Service Test Suite
"""
import os
import logging
from unittest import TestCase
from wsgi import app
from tests.factories import OrderFactory, OrderItemFactory
from service.common import status  # HTTP Status Codes
<<<<<<< HEAD
from service.models import db, Order, Status
=======
from service.models import db, Order
from service.common import status 
from datetime import datetime
from service.common.order_status import Status
>>>>>>> 8b326b30

DATABASE_URI = os.getenv(
    "DATABASE_URI", "postgresql+psycopg://postgres:postgres@localhost:5432/testdb"
)

BASE_URL = "/orders"


######################################################################
#  T E S T   C A S E S
######################################################################
# pylint: disable=too-many-public-methods


class TestOrderService(TestCase):
    """Order Service Tests"""

    @classmethod
    def setUpClass(cls):
        """Run once before all tests"""
        app.config["TESTING"] = True
        app.config["DEBUG"] = False
        # Set up the test database
        app.config["SQLALCHEMY_DATABASE_URI"] = DATABASE_URI
        app.logger.setLevel(logging.CRITICAL)
        app.app_context().push()

    @classmethod
    def tearDownClass(cls):
        """Runs once before test suite"""
        db.session.close()

    def setUp(self):
        """Runs before each test"""
        self.client = app.test_client()
        db.session.query(Order).delete()  # clean up the last tests
        db.session.commit()

    def tearDown(self):
        """Runs once after each test case"""
        db.session.remove()

    ######################################################################
    #  H E L P E R   M E T H O D S
    ######################################################################

    def _create_orders(self, count):
        """Factory method to create orders in bulk"""
        orders = []
        for _ in range(count):
            order = OrderFactory()
            resp = self.client.post(BASE_URL, json=order.serialize())
            self.assertEqual(
                resp.status_code,
                status.HTTP_201_CREATED,
                "Could not create test Order",
            )
            new_order = resp.get_json()
            order.id = new_order["id"]
            orders.append(order)
        return orders

    ######################################################################
    #  O R D E R  T E S T   C A S E S
    ######################################################################

    def test_index(self):
        """It should call the home page"""
        resp = self.client.get("/")
        self.assertEqual(resp.status_code, status.HTTP_200_OK)

    def test_get_order_list(self):
        """It should Get a list of Orders"""
        self._create_orders(5)
        resp = self.client.get(BASE_URL)
        self.assertEqual(resp.status_code, status.HTTP_200_OK)
        data = resp.get_json()
        self.assertEqual(len(data), 5)

    def test_get_order_by_customer_id(self):
        """It should Get an Order by customer_id"""
        orders = self._create_orders(3)
        resp = self.client.get(
            BASE_URL, query_string=f"customer_id={orders[1].customer_id}"
        )
        self.assertEqual(resp.status_code, status.HTTP_200_OK)
        data = resp.get_json()
        self.assertEqual(data[0]["customer_id"], orders[1].customer_id)

    def test_create_order(self):
        """It should Create a new Order"""
        order = OrderFactory()
        resp = self.client.post(
            BASE_URL, json=order.serialize(), content_type="application/json"
        )
        self.assertEqual(resp.status_code, status.HTTP_201_CREATED)

        # Make sure location header is set
        location = resp.headers.get("Location", None)
        self.assertIsNotNone(location)

        # Check the data is correct
        new_order = resp.get_json()
        self.assertEqual(
            new_order["customer_id"], order.customer_id, "Customer_id does not match"
        )
        self.assertEqual(
            new_order["status"], order.status.name, "Status does not match"
        )

        # Check that the location header was correct by getting it
        resp = self.client.get(location, content_type="application/json")
        self.assertEqual(resp.status_code, status.HTTP_200_OK)
        new_order = resp.get_json()
        self.assertEqual(
            new_order["customer_id"], order.customer_id, "Customer_id does not match"
        )
        self.assertEqual(
            new_order["status"], order.status.name, "Status does not match"
        )
        self.assertEqual(
            new_order["created_at"],
            order.created_at.isoformat(),
            "created_at does not match",
        )
        self.assertEqual(
            new_order["updated_at"],
            order.updated_at.isoformat(),
            "updated_at does not match",
        )

    def test_get_order(self):
        """It should Read a single Order"""

        order = self._create_orders(1)[0]
        resp = self.client.get(
            f"{BASE_URL}/{order.id}", content_type="application/json"
        )
        self.assertEqual(resp.status_code, status.HTTP_200_OK)
        data = resp.get_json()
        self.assertEqual(data["id"], order.id)

    def test_get_order_not_found(self):
        """It should not Read an Order that is not found"""
        resp = self.client.get(f"{BASE_URL}/999999")
        self.assertEqual(resp.status_code, status.HTTP_404_NOT_FOUND)

    def test_update_order(self):
        """It should update an existing order via the API"""
        order = OrderFactory()
        resp = self.client.post(BASE_URL, json=order.serialize())
        self.assertEqual(resp.status_code, status.HTTP_201_CREATED)
        new_order = resp.get_json()
        new_order["status"] = "SHIPPED"
        order_id = new_order["id"]

        # testing if the put works
        resp = self.client.put(f"{BASE_URL}/{order_id}", json=new_order)
        self.assertEqual(resp.status_code, status.HTTP_200_OK)
        updated = resp.get_json()
        self.assertEqual(updated["status"], "SHIPPED")

    def test_delete_order(self):
        """It should Delete an Order"""
        test_order = self._create_orders(1)[0]
        response = self.client.delete(f"{BASE_URL}/{test_order.id}")
        self.assertEqual(response.status_code, status.HTTP_204_NO_CONTENT)
        self.assertEqual(len(response.data), 0)
        # make sure they are deleted
        response = self.client.get(f"{BASE_URL}/{test_order.id}")
        self.assertEqual(response.status_code, status.HTTP_404_NOT_FOUND)

    def test_delete_non_existing_order(self):
        """It should Delete an Order even if it doesn't exist"""
        response = self.client.delete(f"{BASE_URL}/0")
        self.assertEqual(response.status_code, status.HTTP_204_NO_CONTENT)
        self.assertEqual(len(response.data), 0)

    def test_get_orders_by_status(self):
        """GET /orders?status=SHIPPED returns only SHIPPED orders"""
        o1 = OrderFactory()
        o1.status = Status.SHIPPED
        resp = self.client.post(BASE_URL, json=o1.serialize())
        self.assertEqual(resp.status_code, status.HTTP_201_CREATED)

        o2 = OrderFactory()
        o2.status = Status.CREATED
        resp = self.client.post(BASE_URL, json=o2.serialize())
        self.assertEqual(resp.status_code, status.HTTP_201_CREATED)

        resp = self.client.get(BASE_URL, query_string="status=SHIPPED")
        self.assertEqual(resp.status_code, status.HTTP_200_OK)
        data = resp.get_json()
        self.assertTrue(all(item["status"] == "SHIPPED" for item in data))

    def test_get_orders_by_customer_id(self):
        """GET /orders?customer_id=101 returns that customer's orders"""
        o1 = OrderFactory()
        o1.customer_id = "101"
        resp = self.client.post(BASE_URL, json=o1.serialize())
        self.assertEqual(resp.status_code, status.HTTP_201_CREATED)

        o2 = OrderFactory()
        o2.customer_id = "202"
        resp = self.client.post(BASE_URL, json=o2.serialize())
        self.assertEqual(resp.status_code, status.HTTP_201_CREATED)

        resp = self.client.get(BASE_URL, query_string="customer_id=101")
        self.assertEqual(resp.status_code, status.HTTP_200_OK)
        data = resp.get_json()
        self.assertTrue(all(d["customer_id"] == "101" for d in data))

    def test_get_orders_by_created_at(self):
        """GET /orders?created_at=YYYY-MM-DD returns orders for that day"""
        # create two orders on different days
        o1 = OrderFactory()
        o1.created_at = datetime(2020, 1, 10, 9, 0, 0)
        resp = self.client.post(BASE_URL, json=o1.serialize())
        self.assertEqual(resp.status_code, status.HTTP_201_CREATED)

        o2 = OrderFactory()
        o2.created_at = datetime(2020, 1, 11, 9, 0, 0)
        resp = self.client.post(BASE_URL, json=o2.serialize())
        self.assertEqual(resp.status_code, status.HTTP_201_CREATED)

        resp = self.client.get(BASE_URL, query_string="created_at=2020-01-10")
        self.assertEqual(resp.status_code, status.HTTP_200_OK)
        data = resp.get_json()
        self.assertEqual(len(data), 1)
        self.assertTrue(data[0]["created_at"].startswith("2020-01-10"))
    

    

    ######################################################################
    #  O R D E R I T E M  T E S T   C A S E S
    ######################################################################

    def test_get_orderitem_list(self):
        """It should Get a list of Orderitems"""
        # add two orderitems to order
        order = self._create_orders(1)[0]
        orderitem_list = OrderItemFactory.create_batch(2)

        # Create orderitem 1
        resp = self.client.post(
            f"{BASE_URL}/{order.id}/orderitems", json=orderitem_list[0].serialize()
        )
        self.assertEqual(resp.status_code, status.HTTP_201_CREATED)

        # Create orderitem 2
        resp = self.client.post(
            f"{BASE_URL}/{order.id}/orderitems", json=orderitem_list[1].serialize()
        )
        self.assertEqual(resp.status_code, status.HTTP_201_CREATED)

        # get the list back and make sure there are 2
        resp = self.client.get(f"{BASE_URL}/{order.id}/orderitems")
        self.assertEqual(resp.status_code, status.HTTP_200_OK)

        data = resp.get_json()
        self.assertEqual(len(data), 2)

    def test_add_orderitem(self):
        """It should Add an orderitem to an order"""
        order = self._create_orders(1)[0]
        orderitem = OrderItemFactory()
        resp = self.client.post(
            f"{BASE_URL}/{order.id}/orderitems",
            json=orderitem.serialize(),
            content_type="application/json",
        )
        self.assertEqual(resp.status_code, status.HTTP_201_CREATED)

        # Make sure location header is set
        location = resp.headers.get("Location", None)
        self.assertIsNotNone(location)

        data = resp.get_json()
        logging.debug(data)
        self.assertEqual(data["order_id"], order.id)
        self.assertEqual(data["product_id"], orderitem.product_id)
        self.assertEqual(data["price"], str(orderitem.price))
        self.assertEqual(data["quantity"], str(orderitem.quantity))
        self.assertEqual(data["line_amount"], str(orderitem.line_amount))

        # Check that the location header was correct by getting it
        resp = self.client.get(location, content_type="application/json")
        self.assertEqual(resp.status_code, status.HTTP_200_OK)
        new_orderitem = resp.get_json()
        self.assertEqual(
            new_orderitem["product_id"],
            orderitem.product_id,
            "OrderItem product_id does not match",
        )

    def test_get_orderitem(self):
        """It should Get an orderitem from an order"""
        # create a known orderitem
        order = self._create_orders(1)[0]
        orderitem = OrderItemFactory()

        resp = self.client.post(
            f"{BASE_URL}/{order.id}/orderitems",
            json=orderitem.serialize(),
            content_type="application/json",
        )

        # If the POST endpoint hasn't been merged yet, this will fail with 404.
        self.assertEqual(resp.status_code, status.HTTP_201_CREATED)
        self.assertIn("Location", resp.headers)

        data = resp.get_json()
        logging.debug(data)

        self.assertIsNotNone(data, "Response is not JSON")
        self.assertIn("id", data, f"JSON has no 'id': {data}")

        orderitem_id = data["id"]

        # retrieve it back
        resp = self.client.get(
            f"{BASE_URL}/{order.id}/orderitems/{orderitem_id}",
            content_type="application/json",
        )
        self.assertEqual(resp.status_code, status.HTTP_200_OK)

        data = resp.get_json()
        logging.debug(data)
        self.assertEqual(data["order_id"], order.id)
        self.assertEqual(data["product_id"], orderitem.product_id)
        self.assertEqual(data["price"], str(orderitem.price))
        self.assertEqual(data["quantity"], str(orderitem.quantity))
        self.assertEqual(data["line_amount"], str(orderitem.line_amount))

    def test_update_orderitem(self):
        """It should Update an orderitem on an Order"""
        # create a known orderitem
        order = self._create_orders(1)[0]
        orderitem = OrderItemFactory()
        resp = self.client.post(
            f"{BASE_URL}/{order.id}/orderitems",
            json=orderitem.serialize(),
            content_type="application/json",
        )
        self.assertEqual(resp.status_code, status.HTTP_201_CREATED)

        data = resp.get_json()
        logging.debug(data)
        orderitem_id = data["id"]
        data["product_id"] = "XXXX"

        # send the update back
        resp = self.client.put(
            f"{BASE_URL}/{order.id}/orderitems/{orderitem_id}",
            json=data,
            content_type="application/json",
        )
        self.assertEqual(resp.status_code, status.HTTP_200_OK)

        # retrieve it back
        resp = self.client.get(
            f"{BASE_URL}/{order.id}/orderitems/{orderitem_id}",
            content_type="application/json",
        )
        self.assertEqual(resp.status_code, status.HTTP_200_OK)
        data = resp.get_json()
        logging.debug(data)
        self.assertEqual(data["id"], orderitem_id)
        self.assertEqual(data["order_id"], order.id)
        self.assertEqual(data["product_id"], "XXXX")

    def test_delete_orderitem(self):
        """It should Delete an OrderItem"""
        order = self._create_orders(1)[0]
        orderitem = OrderItemFactory()
        resp = self.client.post(
            f"{BASE_URL}/{order.id}/orderitems",
            json=orderitem.serialize(),
            content_type="application/json",
        )
        self.assertEqual(resp.status_code, status.HTTP_201_CREATED)
        data = resp.get_json()
        logging.debug(data)
        orderitem_id = data["id"]

        # send delete request
        resp = self.client.delete(
            f"{BASE_URL}/{order.id}/orderitems/{orderitem_id}",
            content_type="application/json",
        )
        self.assertEqual(resp.status_code, status.HTTP_204_NO_CONTENT)

        # retrieve it back and make sure orderitem is not there
        resp = self.client.get(
            f"{BASE_URL}/{order.id}/orderitems/{orderitem_id}",
            content_type="application/json",
        )
        self.assertEqual(resp.status_code, status.HTTP_404_NOT_FOUND)

    def test_get_orderitem_not_found(self):
        """It should return 404 for non-existent orderitem"""
        order = self._create_orders(1)[0]
        resp = self.client.get(f"{BASE_URL}/{order.id}/orderitems/999999")
        self.assertEqual(resp.status_code, status.HTTP_404_NOT_FOUND)

    def test_get_orderitem_order_not_found(self):
        """It should return 404 when order doesn't exist"""
        resp = self.client.get(f"{BASE_URL}/999999/orderitems/1")
        self.assertEqual(resp.status_code, status.HTTP_404_NOT_FOUND)

    def test_list_orderitems_order_not_found(self):
        """It should return 404 when trying to list orderitems for non-existent order"""
        response = self.client.get(f"{BASE_URL}/999999/orderitems")
        self.assertEqual(response.status_code, status.HTTP_404_NOT_FOUND)

    def test_bad_request(self):
        """It should not Create when sending the wrong data"""
        resp = self.client.post(BASE_URL, json={"name": "not enough data"})
        self.assertEqual(resp.status_code, status.HTTP_400_BAD_REQUEST)

    def test_unsupported_media_type(self):
        """It should not Create when sending wrong media type"""
        order = OrderFactory()
        resp = self.client.post(
            BASE_URL, json=order.serialize(), content_type="test/html"
        )
        self.assertEqual(resp.status_code, status.HTTP_415_UNSUPPORTED_MEDIA_TYPE)

    def test_method_not_allowed(self):
        """It should not allow an illegal method call"""
        resp = self.client.put(BASE_URL, json={"not": "today"})
        self.assertEqual(resp.status_code, status.HTTP_405_METHOD_NOT_ALLOWED)

    ######################################################################
    #  O R D E R I T E M  T E S T   C A S E S
    ######################################################################

    def test_cancel_order_created(self):
        """It should cancel an order in CREATED state"""
        order = self._create_orders(1)[0]

        # Force status to CREATED
        order.status = Status.CREATED
        db.session.commit()  # ensure it is persisted to the db
        db.session.expire_all()  # FORCE TO RELOAD FOR ROUTE

        resp = self.client.put(f"/orders/{order.id}/cancel")
        self.assertEqual(resp.status_code, status.HTTP_200_OK)
        data = resp.get_json()
        self.assertEqual(data["status"], "CANCELED")

    def test_cancel_order_already_canceled(self):
        """It should return 409 if order already canceled"""
        order = self._create_orders(1)[0]

        # Ensure the order is CANCELED
        order.status = Status.CANCELED
        db.session.commit()  # persist change
        db.session.expire_all()  # <--- force reload for route

        resp = self.client.put(f"/orders/{order.id}/cancel")
        self.assertEqual(resp.status_code, status.HTTP_409_CONFLICT)

    def test_cancel_order_not_found(self):
        """It should return 404 for non-existent order"""
        resp = self.client.put("/orders/999/cancel")
        self.assertEqual(resp.status_code, status.HTTP_404_NOT_FOUND)<|MERGE_RESOLUTION|>--- conflicted
+++ resolved
@@ -23,14 +23,7 @@
 from wsgi import app
 from tests.factories import OrderFactory, OrderItemFactory
 from service.common import status  # HTTP Status Codes
-<<<<<<< HEAD
 from service.models import db, Order, Status
-=======
-from service.models import db, Order
-from service.common import status 
-from datetime import datetime
-from service.common.order_status import Status
->>>>>>> 8b326b30
 
 DATABASE_URI = os.getenv(
     "DATABASE_URI", "postgresql+psycopg://postgres:postgres@localhost:5432/testdb"
