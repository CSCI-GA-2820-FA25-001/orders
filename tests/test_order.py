######################################################################
# Copyright 2016, 2024 John J. Rofrano. All Rights Reserved.
#
# Licensed under the Apache License, Version 2.0 (the "License");
# you may not use this file except in compliance with the License.
# You may obtain a copy of the License at
#
# https://www.apache.org/licenses/LICENSE-2.0
#
# Unless required by applicable law or agreed to in writing, software
# distributed under the License is distributed on an "AS IS" BASIS,
# WITHOUT WARRANTIES OR CONDITIONS OF ANY KIND, either express or implied.
# See the License for the specific language governing permissions and
# limitations under the License.
######################################################################

"""
Test cases for Order Model
"""

# pylint: disable=duplicate-code

import logging
import os
from unittest import TestCase
from unittest.mock import patch
from wsgi import app
from service.models import Order, OrderItem, DataValidationError, db
from tests.factories import OrderFactory, OrderItemFactory
from datetime import datetime, timedelta


DATABASE_URI = os.getenv(
    "DATABASE_URI", "postgresql+psycopg://postgres:postgres@localhost:5432/testdb"
)


######################################################################
#  O R D E R   M O D E L   T E S T   C A S E S
######################################################################
# pylint: disable=too-many-public-methods


class TestOrder(TestCase):
    """Order Model Test Cases"""

    @classmethod
    def setUpClass(cls):
        """This runs once before the entire test suite"""
        app.config["TESTING"] = True
        app.config["DEBUG"] = False
        app.config["SQLALCHEMY_DATABASE_URI"] = DATABASE_URI
        app.logger.setLevel(logging.CRITICAL)
        app.app_context().push()

    @classmethod
    def tearDownClass(cls):
        """This runs once after the entire test suite"""
        db.session.close()

    def setUp(self):
        """This runs before each test"""
        db.session.query(Order).delete()  # clean up the last tests
        db.session.query(OrderItem).delete()  # clean up the last tests
        db.session.commit()

    def tearDown(self):
        """This runs after each test"""
        db.session.remove()

    ######################################################################
    #  T E S T   C A S E S
    ######################################################################

    def test_create_an_order(self):
        """It should Create an Order and assert that it exists"""
        fake_order = OrderFactory()
        # pylint: disable=unexpected-keyword-arg
        order = Order(
            customer_id=fake_order.customer_id,
            status=fake_order.status,
            created_at=fake_order.created_at,
            updated_at=fake_order.updated_at,
        )
        self.assertIsNotNone(order)
        self.assertEqual(order.id, None)
        self.assertEqual(order.customer_id, fake_order.customer_id)
        self.assertEqual(order.status, fake_order.status)
        self.assertEqual(order.created_at, fake_order.created_at)
        self.assertEqual(order.created_at, fake_order.created_at)

        # created_at should be the same as updated_at when inserting to db
        self.assertEqual(order.created_at, order.updated_at)
        self.assertEqual(order.orderitem, [])

    def test_total_amount_computed(self):
        """It should compute an Order's total_amount as the sum of all item line_amount values"""
        order = OrderFactory()

        OrderItemFactory(order=order, product_id="A", price="10.00", quantity=1)
        OrderItemFactory(order=order, product_id="B", price="2.50", quantity=3)
        OrderItemFactory(order=order, product_id="C", price="0.99", quantity=2)

        order.create()

        fresh = Order.find(order.id)
        self.assertEqual(len(fresh.orderitem), 3)
        self.assertEqual(str(fresh.total_amount), "19.48")

<<<<<<< HEAD
    def test_serialize_an_order(self):
        """It should Serialize an order"""
        order = OrderFactory()
        orderitem = OrderItemFactory()
        order.orderitem.append(orderitem)
        serial_order = order.serialize()
        self.assertEqual(serial_order["id"], order.id)
        self.assertEqual(serial_order["customer_id"], order.customer_id)
        self.assertEqual(serial_order["status"], order.status.name)
        self.assertEqual(serial_order["total_amount"], str(order.total_amount))
        self.assertEqual(serial_order["created_at"], order.created_at.isoformat())
        self.assertEqual(serial_order["updated_at"], order.updated_at.isoformat())
        self.assertEqual(len(serial_order["orderitem"]), 1)
        orderitems = serial_order["orderitem"]
        self.assertEqual(orderitems[0]["id"], orderitem.id)
        self.assertEqual(orderitems[0]["order_id"], orderitem.order_id)
        self.assertEqual(orderitems[0]["product_id"], orderitem.product_id)
        self.assertEqual(orderitems[0]["price"], str(orderitem.price))
        self.assertEqual(orderitems[0]["quantity"], str(orderitem.quantity))
        self.assertEqual(orderitems[0]["line_amount"], str(orderitem.line_amount))

    def test_deserialize_an_order(self):
        """It should Deserialize an order"""
        order = OrderFactory()
        order.orderitem.append(OrderItemFactory())
        order.create()
        serial_order = order.serialize()
        new_order = Order()
        new_order.deserialize(serial_order)
        self.assertEqual(new_order.customer_id, order.customer_id)
        self.assertEqual(new_order.status, order.status)
        self.assertEqual(new_order.created_at, order.created_at)
        self.assertEqual(new_order.updated_at, order.updated_at)

    def test_deserialize_with_key_error(self):
        """It should not Deserialize an order with a KeyError"""
        order = Order()
        self.assertRaises(DataValidationError, order.deserialize, {})

    def test_deserialize_with_type_error(self):
        """It should not Deserialize an order with a TypeError"""
        order = Order()
        self.assertRaises(DataValidationError, order.deserialize, [])

    def test_deserialize_orderitem_key_error(self):
        """It should not Deserialize an orderitem with a KeyError"""
        orderitem = OrderItem()
        self.assertRaises(DataValidationError, orderitem.deserialize, {})

    def test_deserialize_orderitem_type_error(self):
        """It should not Deserialize an orderitem with a TypeError"""
        orderitem = OrderItem()
        self.assertRaises(DataValidationError, orderitem.deserialize, [])
=======
    def test_read_order(self):
        """It should Read an order"""
        fake_order = OrderFactory()
        fake_order.create()
        db.session.refresh(fake_order)

        # Read it back
        found_order = Order.find(fake_order.id)

        self.assertIsNotNone(found_order)
        self.assertEqual(found_order.id, fake_order.id)
        self.assertEqual(found_order.customer_id, fake_order.customer_id)
        self.assertEqual(found_order.status, fake_order.status)
        self.assertEqual(found_order.created_at, fake_order.created_at)
        self.assertEqual(found_order.updated_at, fake_order.updated_at)
        self.assertLessEqual(
            abs(found_order.updated_at - found_order.created_at), timedelta(seconds=1)
        )
        self.assertEqual(found_order.total_amount, 0)
        self.assertEqual(found_order.orderitem, [])

    def test_read_order_not_found(self):
        """It should return None when the order id does not exist"""
        missing_id = 99999999  # unlikely to exist
        self.assertIsNone(Order.find(missing_id))
>>>>>>> 9de9a294
<|MERGE_RESOLUTION|>--- conflicted
+++ resolved
@@ -106,8 +106,33 @@
         fresh = Order.find(order.id)
         self.assertEqual(len(fresh.orderitem), 3)
         self.assertEqual(str(fresh.total_amount), "19.48")
+    
+    def test_read_order(self):
+        """It should Read an order"""
+        fake_order = OrderFactory()
+        fake_order.create()
+        db.session.refresh(fake_order)
 
-<<<<<<< HEAD
+        # Read it back
+        found_order = Order.find(fake_order.id)
+
+        self.assertIsNotNone(found_order)
+        self.assertEqual(found_order.id, fake_order.id)
+        self.assertEqual(found_order.customer_id, fake_order.customer_id)
+        self.assertEqual(found_order.status, fake_order.status)
+        self.assertEqual(found_order.created_at, fake_order.created_at)
+        self.assertEqual(found_order.updated_at, fake_order.updated_at)
+        self.assertLessEqual(
+            abs(found_order.updated_at - found_order.created_at), timedelta(seconds=1)
+        )
+        self.assertEqual(found_order.total_amount, 0)
+        self.assertEqual(found_order.orderitem, [])
+
+    def test_read_order_not_found(self):
+        """It should return None when the order id does not exist"""
+        missing_id = 99999999  # unlikely to exist
+        self.assertIsNone(Order.find(missing_id))
+
     def test_serialize_an_order(self):
         """It should Serialize an order"""
         order = OrderFactory()
@@ -160,31 +185,4 @@
     def test_deserialize_orderitem_type_error(self):
         """It should not Deserialize an orderitem with a TypeError"""
         orderitem = OrderItem()
-        self.assertRaises(DataValidationError, orderitem.deserialize, [])
-=======
-    def test_read_order(self):
-        """It should Read an order"""
-        fake_order = OrderFactory()
-        fake_order.create()
-        db.session.refresh(fake_order)
-
-        # Read it back
-        found_order = Order.find(fake_order.id)
-
-        self.assertIsNotNone(found_order)
-        self.assertEqual(found_order.id, fake_order.id)
-        self.assertEqual(found_order.customer_id, fake_order.customer_id)
-        self.assertEqual(found_order.status, fake_order.status)
-        self.assertEqual(found_order.created_at, fake_order.created_at)
-        self.assertEqual(found_order.updated_at, fake_order.updated_at)
-        self.assertLessEqual(
-            abs(found_order.updated_at - found_order.created_at), timedelta(seconds=1)
-        )
-        self.assertEqual(found_order.total_amount, 0)
-        self.assertEqual(found_order.orderitem, [])
-
-    def test_read_order_not_found(self):
-        """It should return None when the order id does not exist"""
-        missing_id = 99999999  # unlikely to exist
-        self.assertIsNone(Order.find(missing_id))
->>>>>>> 9de9a294
+        self.assertRaises(DataValidationError, orderitem.deserialize, [])