######################################################################
# Copyright 2016, 2024 John J. Rofrano. All Rights Reserved.
#
# Licensed under the Apache License, Version 2.0 (the "License");
# you may not use this file except in compliance with the License.
# You may obtain a copy of the License at
#
# https://www.apache.org/licenses/LICENSE-2.0
#
# Unless required by applicable law or agreed to in writing, software
# distributed under the License is distributed on an "AS IS" BASIS,
# WITHOUT WARRANTIES OR CONDITIONS OF ANY KIND, either express or implied.
# See the License for the specific language governing permissions and
# limitations under the License.
######################################################################

"""
Order and OrderItem Service

This microservice handles the lifecycle of Orders and OrderItems
"""
from flask import jsonify, request, url_for, abort
from flask import current_app as app  # Import Flask application
from service.models import Order, OrderItem, Status
from service.common import status  # HTTP Status Codes


######################################################################
# GET HEALTH CHECK
######################################################################
@app.route("/health")
def health_check():
    """Let them know our heart is still beating"""
    return jsonify(status=200, message="Healthy"), status.HTTP_200_OK


######################################################################
# GET INDEX
######################################################################
@app.route("/")
def index():
    """Root URL response"""
    return (
        jsonify(
            name="Order REST API Service",
            version="1.0",
            paths=url_for("list_orders", _external=True),
            endpoints={
                "orders": {
                    "list": {"method": "GET", "url": "/orders"},
                    # Todo: uncomment once the endpoint is implemented and tested
                    "create": {"method": "POST", "url": "/orders"},
                    "get": {"method": "GET", "url": "/orders/<int:order_id>"},
                    #                "update": {"method": "PUT", "url": "/orders/<int:order_id>"},
                    #                "delete": {"method": "DELETE", "url": "/orders/<int:order_id>"}
                },
                "order_items": {
                    # Todo: uncomment once the endpoint is implemented and tested
                    #                "list":   {"method": "GET","url": "/orders/<int:order_id>/items"},
                    "create": {"method": "POST", "url": "/orders/<int:order_id>/items"},
                    "get": {
                        "method": "GET",
                        "url": "/orders/<int:order_id>/items/<int:item_id>",
                    },
                    #                "update": {"method": "PUT", "url": "/orders/<int:order_id>/items/<int:item_id>"},
                    #                "delete": {"method": "DELETE", "url": "/orders/<int:order_id>/items/<int:item_id>"}
                },
            },
        ),
        status.HTTP_200_OK,
    )


######################################################################
# LIST ALL ORDERS
######################################################################
@app.route("/orders", methods=["GET"])
def list_orders():
    """Returns all of the Orders"""
    app.logger.info("Request for Order list")
    orders = []

    # Process the query string if any
    customer_id = request.args.get("customer_id")
    if customer_id:
        orders = Order.find_by_customer_id(customer_id)
    else:
        orders = Order.all()

    # Return as an array of dictionaries
    results = [order.serialize() for order in orders]

    return jsonify(results), status.HTTP_200_OK


######################################################################
# RETRIEVE AN ORDER
######################################################################
@app.route("/orders/<int:order_id>", methods=["GET"])
def get_orders(order_id):
    """
    Retrieve a single Order

    This endpoint will return an Order based on it's id
    """
    app.logger.info("Request for Order with id: %s", order_id)

    # See if the order exists and abort if it doesn't
    order = Order.find(order_id)
    if not order:
        abort(
            status.HTTP_404_NOT_FOUND,
            f"Order with id '{order_id}' could not be found.",
        )

    return jsonify(order.serialize()), status.HTTP_200_OK


######################################################################
# CREATE A NEW ORDER
######################################################################
@app.route("/orders", methods=["POST"])
def create_orders():
    """
    Creates an Order
    This endpoint will create an Order based the data in the body that is posted
    """
    app.logger.info("Request to create an Order")
    check_content_type("application/json")

    # Create the order
    order = Order()
    order.deserialize(request.get_json())
    order.create()

    # Create a message to return
    message = order.serialize()
    # Todo; uncomment this code when get_orders is implemented
    location_url = url_for("get_orders", order_id=order.id, _external=True)

    return jsonify(message), status.HTTP_201_CREATED, {"Location": location_url}


######################################################################
<<<<<<< HEAD
# ADD AN ORDERITEM TO AN ORDER
######################################################################
@app.route("/orders/<int:order_id>/orderitems", methods=["POST"])
def create_orderitems(order_id):
    """
    Create an OrderItem on an Order

    This endpoint will add an orderitem to an order
    """
    app.logger.info("Request to create an OrderItem for Order with id: %s", order_id)
=======
# UPDATE AN EXISTING ORDER
######################################################################
@app.route("/orders/<int:order_id>", methods=["PUT"])
def update_orders(order_id):
    """
    Update an Order

    This endpoint will update an Order based the body that is posted
    """
    app.logger.info("Request to update order with id: %s", order_id)
>>>>>>> a32c3dbd
    check_content_type("application/json")

    # See if the order exists and abort if it doesn't
    order = Order.find(order_id)
    if not order:
<<<<<<< HEAD
        abort(
            status.HTTP_404_NOT_FOUND,
            f"Order with id '{order_id}' could not be found.",
        )

    # Create an orderitem from the json data
    orderitem = OrderItem()
    orderitem.deserialize(request.get_json())

    # Append the orderitem to the order
    order.orderitem.append(orderitem)
    order.update()

    # Prepare a message to return
    message = orderitem.serialize()

    # Send the location to GET the new item
    location_url = url_for(
        "get_orderitems", order_id=order.id, orderitem_id=orderitem.id, _external=True
    )
    return jsonify(message), status.HTTP_201_CREATED, {"Location": location_url}
=======
        abort(status.HTTP_404_NOT_FOUND, f"Order with id '{order_id}' was not found.")

    # Update from the json in the body of the request
    order.deserialize(request.get_json())
    order.id = order_id
    order.update()

    return jsonify(order.serialize()), status.HTTP_200_OK
>>>>>>> a32c3dbd


#############################################################################
# RETRIEVE AN ORDERITEM FROM ORDER
######################################################################
@app.route("/orders/<int:order_id>/orderitems/<int:orderitem_id>", methods=["GET"])
def get_orderitems(order_id, orderitem_id):
    """
    Get an OrderItem

    This endpoint returns just an orderitem
    """
    app.logger.info(
        "Request to retrieve OrderItem %s for Order id: %s", orderitem_id, order_id
    )

    # See if the orderitem exists and abort if it doesn't
    order = Order.find(order_id)
    if not order:
        abort(
            status.HTTP_404_NOT_FOUND,
            f"Order with id '{order_id}' could not be found.",
        )

    # See if the orderitem exists and abort if it doesn't
    orderitem = OrderItem.find(orderitem_id)
    if not orderitem:
        abort(
            status.HTTP_404_NOT_FOUND,
            f"OrderItem with id '{orderitem_id}' could not be found.",
        )
    if orderitem.order_id != order_id:
        abort(
            status.HTTP_404_NOT_FOUND,
            f"OrderItem '{orderitem_id}' does not belong to Order '{order_id}'.",
        )

    return jsonify(orderitem.serialize()), status.HTTP_200_OK


######################################################################
#  U T I L I T Y   F U N C T I O N S
######################################################################


def check_content_type(content_type):
    """Checks that the media type is correct"""
    if "Content-Type" not in request.headers:
        app.logger.error("No Content-Type specified.")
        abort(
            status.HTTP_415_UNSUPPORTED_MEDIA_TYPE,
            f"Content-Type must be {content_type}",
        )

    if request.headers["Content-Type"] == content_type:
        return

    app.logger.error("Invalid Content-Type: %s", request.headers["Content-Type"])
    abort(
        status.HTTP_415_UNSUPPORTED_MEDIA_TYPE, f"Content-Type must be {content_type}"
    )<|MERGE_RESOLUTION|>--- conflicted
+++ resolved
@@ -140,9 +140,34 @@
 
     return jsonify(message), status.HTTP_201_CREATED, {"Location": location_url}
 
-
-######################################################################
-<<<<<<< HEAD
+  
+######################################################################
+# UPDATE AN EXISTING ORDER
+######################################################################
+@app.route("/orders/<int:order_id>", methods=["PUT"])
+def update_orders(order_id):
+    """
+    Update an Order
+
+    This endpoint will update an Order based the body that is posted
+    """
+    app.logger.info("Request to update order with id: %s", order_id)
+    check_content_type("application/json")
+
+    # See if the order exists and abort if it doesn't
+    order = Order.find(order_id)
+    if not order:
+        abort(status.HTTP_404_NOT_FOUND, f"Order with id '{order_id}' was not found.")
+
+    # Update from the json in the body of the request
+    order.deserialize(request.get_json())
+    order.id = order_id
+    order.update()
+
+    return jsonify(order.serialize()), status.HTTP_200_OK
+
+
+######################################################################
 # ADD AN ORDERITEM TO AN ORDER
 ######################################################################
 @app.route("/orders/<int:order_id>/orderitems", methods=["POST"])
@@ -153,24 +178,11 @@
     This endpoint will add an orderitem to an order
     """
     app.logger.info("Request to create an OrderItem for Order with id: %s", order_id)
-=======
-# UPDATE AN EXISTING ORDER
-######################################################################
-@app.route("/orders/<int:order_id>", methods=["PUT"])
-def update_orders(order_id):
-    """
-    Update an Order
-
-    This endpoint will update an Order based the body that is posted
-    """
-    app.logger.info("Request to update order with id: %s", order_id)
->>>>>>> a32c3dbd
     check_content_type("application/json")
 
     # See if the order exists and abort if it doesn't
     order = Order.find(order_id)
     if not order:
-<<<<<<< HEAD
         abort(
             status.HTTP_404_NOT_FOUND,
             f"Order with id '{order_id}' could not be found.",
@@ -192,18 +204,8 @@
         "get_orderitems", order_id=order.id, orderitem_id=orderitem.id, _external=True
     )
     return jsonify(message), status.HTTP_201_CREATED, {"Location": location_url}
-=======
-        abort(status.HTTP_404_NOT_FOUND, f"Order with id '{order_id}' was not found.")
-
-    # Update from the json in the body of the request
-    order.deserialize(request.get_json())
-    order.id = order_id
-    order.update()
-
-    return jsonify(order.serialize()), status.HTTP_200_OK
->>>>>>> a32c3dbd
-
-
+  
+  
 #############################################################################
 # RETRIEVE AN ORDERITEM FROM ORDER
 ######################################################################
