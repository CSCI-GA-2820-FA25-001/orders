######################################################################
# Copyright 2016, 2024 John J. Rofrano. All Rights Reserved.
#
# Licensed under the Apache License, Version 2.0 (the "License");
# you may not use this file except in compliance with the License.
# You may obtain a copy of the License at
#
# https://www.apache.org/licenses/LICENSE-2.0
#
# Unless required by applicable law or agreed to in writing, software
# distributed under the License is distributed on an "AS IS" BASIS,
# WITHOUT WARRANTIES OR CONDITIONS OF ANY KIND, either express or implied.
# See the License for the specific language governing permissions and
# limitations under the License.
######################################################################

"""
Order and OrderItem Service

This microservice handles the lifecycle of Orders and OrderItems
"""
from flask import jsonify, request, url_for, abort
from flask import current_app as app  # Import Flask application
from service.models import Order, OrderItem, Status
from service.common import status  # HTTP Status Codes


######################################################################
# GET HEALTH CHECK
######################################################################
@app.route("/health")
def health_check():
    """Let them know our heart is still beating"""
    return jsonify(status=200, message="Healthy"), status.HTTP_200_OK


######################################################################
# GET INDEX
######################################################################
@app.route("/")
def index():
    """Root URL response"""
    return (
        jsonify(
            name="Order REST API Service",
            version="1.0",
            paths=url_for("list_orders", _external=True),
            endpoints={
                "orders": {
                    "list": {"method": "GET", "url": "/orders"},
                    # Todo: uncomment once the endpoint is implemented and tested
                    #                "create": {"method":"POST", "url": "/orders"},
                    #                "get":    {"method": "GET", "url": "/orders/<int:order_id>"},
                    #                "update": {"method": "PUT", "url": "/orders/<int:order_id>"},
                    #                "delete": {"method": "DELETE", "url": "/orders/<int:order_id>"}
                },
                "order_items": {
                    # Todo: uncomment once the endpoint is implemented and tested
                    #                "list":   {"method": "GET","url": "/orders/<int:order_id>/items"},
                    #                "create": {"method": "POST", "url": "/orders/<int:order_id>/items"},
                    #                "get":    {"method": "GET", "url": "/orders/<int:order_id>/items/<int:item_id>"},
                    #                "update": {"method": "PUT", "url": "/orders/<int:order_id>/items/<int:item_id>"},
                    #                "delete": {"method": "DELETE", "url": "/orders/<int:order_id>/items/<int:item_id>"}
                },
            },
        ),
        status.HTTP_200_OK,
    )


######################################################################
# LIST ALL ORDERS
######################################################################
@app.route("/orders", methods=["GET"])
def list_orders():
    """Returns all of the Orders"""
    app.logger.info("Request for Order list")
    orders = []

    # Process the query string if any
    customer_id = request.args.get("customer_id")
    if customer_id:
        orders = Order.find_by_customer_id(customer_id)
    else:
        orders = Order.all()

    # Return as an array of dictionaries
    results = [order.serialize() for order in orders]

    return jsonify(results), status.HTTP_200_OK


######################################################################
# RETRIEVE AN ORDER
######################################################################
@app.route("/orders/<int:order_id>", methods=["GET"])
def get_orders(order_id):
    """
    Retrieve a single Order

    This endpoint will return an Order based on it's id
    """
    app.logger.info("Request for Order with id: %s", order_id)

    # See if the order exists and abort if it doesn't
    order = Order.find(order_id)
    if not order:
        abort(
            status.HTTP_404_NOT_FOUND,
            f"Order with id '{order_id}' could not be found.",
        )

    return jsonify(order.serialize()), status.HTTP_200_OK


######################################################################
# CREATE A NEW ORDER
######################################################################
@app.route("/orders", methods=["POST"])
def create_orders():
    """
    Creates an Order
    This endpoint will create an Order based the data in the body that is posted
    """
    app.logger.info("Request to create an Order")
    check_content_type("application/json")

    # Create the order
    order = Order()
    order.deserialize(request.get_json())
    order.create()

    # Create a message to return
    message = order.serialize()
    # Todo; uncomment this code when get_orders is implemented
    # location_url = url_for("get_orders", order_id=order.id, _external=True)
    location_url = "unknown"

    return jsonify(message), status.HTTP_201_CREATED, {"Location": location_url}

######################################################################
# DELETE An ORDER
######################################################################
@app.route("/orders/<int:order_id>", methods=["DELETE"])
def delete_orders(order_id):
    """
    Delete an Order

    This endpoint will delete an Order based the id specified in the path
    """
    app.logger.info("Request to Delete an order with id [%s]", order_id)

    # Delete the Order if it exists
    order = Order.find(order_id)
    if order:
        app.logger.info("Order with ID: %d found.", order.id)
        order.delete()

<<<<<<< HEAD
    app.logger.info("Order with ID: %d delete complete.", order_id)
    return {}, status.HTTP_204_NO_CONTENT
    
=======
#############################################################################
# RETRIEVE AN ORDERITEM FROM ORDER
######################################################################
@app.route("/orders/<int:order_id>/orderitems/<int:orderitem_id>", methods=["GET"])
def get_orderitems(order_id, orderitem_id):
    """
    Get an OrderItem

    This endpoint returns just an orderitem
    """
    app.logger.info(
        "Request to retrieve OrderItem %s for Order id: %s", orderitem_id, order_id
    )

    # See if the orderitem exists and abort if it doesn't
    order = Order.find(order_id)
    if not order:
        abort(
            status.HTTP_404_NOT_FOUND,
            f"Order with id '{order_id}' could not be found.",
        )

    # See if the orderitem exists and abort if it doesn't
    orderitem = OrderItem.find(orderitem_id)
    if not orderitem:
        abort(
            status.HTTP_404_NOT_FOUND,
            f"OrderItem with id '{orderitem_id}' could not be found.",
        )
    if orderitem.order_id != order_id:
        abort(
            status.HTTP_404_NOT_FOUND,
            f"OrderItem '{orderitem_id}' does not belong to Order '{order_id}'.",
        )

    return jsonify(orderitem.serialize()), status.HTTP_200_OK


>>>>>>> 6e2d9507
######################################################################
#  U T I L I T Y   F U N C T I O N S
######################################################################


def check_content_type(content_type):
    """Checks that the media type is correct"""
    if "Content-Type" not in request.headers:
        app.logger.error("No Content-Type specified.")
        abort(
            status.HTTP_415_UNSUPPORTED_MEDIA_TYPE,
            f"Content-Type must be {content_type}",
        )

    if request.headers["Content-Type"] == content_type:
        return

    app.logger.error("Invalid Content-Type: %s", request.headers["Content-Type"])
    abort(
        status.HTTP_415_UNSUPPORTED_MEDIA_TYPE, f"Content-Type must be {content_type}"
    )<|MERGE_RESOLUTION|>--- conflicted
+++ resolved
@@ -156,11 +156,9 @@
         app.logger.info("Order with ID: %d found.", order.id)
         order.delete()
 
-<<<<<<< HEAD
     app.logger.info("Order with ID: %d delete complete.", order_id)
     return {}, status.HTTP_204_NO_CONTENT
     
-=======
 #############################################################################
 # RETRIEVE AN ORDERITEM FROM ORDER
 ######################################################################
@@ -199,7 +197,6 @@
     return jsonify(orderitem.serialize()), status.HTTP_200_OK
 
 
->>>>>>> 6e2d9507
 ######################################################################
 #  U T I L I T Y   F U N C T I O N S
 ######################################################################
