$(function () {
  // ****************************************
  //  U T I L I T Y   F U N C T I O N S
  // ****************************************

  // Updates the form with data from the response
  function update_form_data(res) {
    $("#order_id").val(res.id);
    $("#customer_id").val(res.customer_id);
    $("#order_status").val(res.status);
    $("#order_total").val(res.total_amount);
    $("#created_at").val(res.created_at);
    $("#updated_at").val(res.updated_at);
  }

  /// Clears all form fields
  function clear_form_data() {
    $("#order_id").val("");
    $("#customer_id").val("");
    $("#order_status").val("CREATED");
    $("#order_total").val("");
    $("#created_at").val("");
    $("#updated_at").val("");
  }

  // Updates the flash message area
  function flash_message(message) {
    $("#flash_message").empty();
    $("#flash_message").append(message);
  }

<<<<<<< HEAD
  // ****************************************
  // Create an Order
  // ****************************************

  $("#create-btn").click(function () {
    let customer_id = $("#customer_id").val();
    let order_status = $("#order_status").val();
    let now = new Date().toISOString();
=======
    // ****************************************
    //  U T I L I T Y   F U N C T I O N S
    // ****************************************

    // Updates the form with data from the response
    function update_form_data(res) {
        $("#order_id").val(res.id);
        $("#customer_id").val(res.customer_id);
        $("#order_status").val(res.status);
        $("#total_amount").val(res.total_amount);
        $("#created_at").val(res.created_at);
        $("#updated_at").val(res.updated_at);
    }

    /// Clears all form fields
    function clear_form_data() {
        $("#order_id").val("");
        $("#customer_id").val("");
        $("#order_status").val("CREATED");
        $("#total_amount").val("");
        $("#created_at").val("");
        $("#updated_at").val("");
    }
>>>>>>> 26248272

    let data = {
      customer_id: customer_id,
      status: order_status,
      created_at: now,
      updated_at: now,
    };

    $("#flash_message").empty();

    let ajax = $.ajax({
      type: "POST",
      url: "/api/orders",
      contentType: "application/json",
      data: JSON.stringify(data),
    });

<<<<<<< HEAD
    ajax.done(function (res) {
      update_form_data(res);
      flash_message("Success");
=======
    // ****************************************
    // Update an Order
    // ****************************************

    $("#update-btn").click(function () {
        let order_id = $("#order_id").val(); //this remains #order_id becasue this is the currently loaded order
        let customer_id = $("#customer_id").val();
        let order_status = $("#order_status").val();
        let created_at = $("#created_at").val();
        
        // Update the updated_at timestamp
        let updated_at = new Date().toISOString();

        let data = {
            "customer_id": customer_id,
            "status": order_status,
            "created_at": created_at,
            "updated_at": updated_at
        };

        $("#flash_message").empty();

        let ajax = $.ajax({
            type: "PUT",
            url: `/orders/${order_id}`,
            contentType: "application/json",
            data: JSON.stringify(data)
        });

        ajax.done(function(res){
            update_form_data(res);
            flash_message("Success");
            list_orders();

        });

        ajax.fail(function(res){
            flash_message(res.responseJSON.message);
        });
>>>>>>> 26248272
    });

    ajax.fail(function (res) {
      flash_message(res.responseJSON.message);
    });
  });

  // ****************************************
  // Update an Order
  // ****************************************

  $("#update-btn").click(function () {
    let order_id = $("#order_id").val();
    let customer_id = $("#customer_id").val();
    let order_status = $("#order_status").val();
    let created_at = $("#created_at").val();

    // Update the updated_at timestamp
    let updated_at = new Date().toISOString();

    let data = {
      customer_id: customer_id,
      status: order_status,
      created_at: created_at,
      updated_at: updated_at,
    };

    $("#flash_message").empty();

    let ajax = $.ajax({
      type: "PUT",
      url: `/api/orders/${order_id}`,
      contentType: "application/json",
      data: JSON.stringify(data),
    });

    ajax.done(function (res) {
      update_form_data(res);
      flash_message("Success");
    });

    ajax.fail(function (res) {
      flash_message(res.responseJSON.message);
    });
  });

  // ****************************************
  // Retrieve an Order
  // ****************************************

<<<<<<< HEAD
  $("#retrieve-btn").click(function () {
    let order_id = $("#order_id").val();
=======
    $("#retrieve-btn").click(function () {
    let order_id = $("#order_id_search").val().trim();
>>>>>>> 26248272
    let customer_id = $("#customer_id").val();

    $("#flash_message").empty();

    // 如果 order_id 为空，则通过 customer_id 搜索
    if (!order_id && customer_id) {
      let ajax = $.ajax({
        type: "GET",
        url: `/api/orders?customer_id=${customer_id}`,
        contentType: "application/json",
      });

      ajax.done(function (res) {
        if (res && res.length > 0) {
          update_form_data(res[0]);
          flash_message("Success");
        } else {
          flash_message("No order found");
        }
      });

      ajax.fail(function (res) {
        flash_message(res.responseJSON.message);
      });
    } else {
      let ajax = $.ajax({
        type: "GET",
        url: `/api/orders/${order_id}`,
        contentType: "application/json",
      });

      ajax.done(function (res) {
        update_form_data(res);
        flash_message("Success");
      });

<<<<<<< HEAD
      ajax.fail(function (res) {
        flash_message(res.responseJSON.message);
      });
    }
  });

  // ****************************************
  // Delete an Order
  // ****************************************
=======
    $("#delete-btn").click(function () {
        let order_id = $("#order_id_search").val().trim();
        $("#flash_message").empty();
>>>>>>> 26248272

  $("#delete-btn").click(function () {
    let order_id = $("#order_id").val();

<<<<<<< HEAD
    $("#flash_message").empty();
=======
        ajax.done(function(res){
            clear_form_data();
            flash_message("Success");
            list_orders();

        });
>>>>>>> 26248272

    let ajax = $.ajax({
      type: "DELETE",
      url: `/api/orders/${order_id}`,
      contentType: "application/json",
      data: "",
    });

    ajax.done(function (res) {
      clear_form_data();
      flash_message("Order has been Deleted!");
    });

    ajax.fail(function (res) {
      flash_message("Server error!");
    });
  });

  // ****************************************
  // Clear Form
  // ****************************************

<<<<<<< HEAD
  $("#clear-btn").click(function () {
    $("#order_id").val("");
    $("#flash_message").empty();
    clear_form_data();
  });
=======
// ****************************************
// List ORDERS
// ****************************************

  function render_orders_table(orders) {
    const $tbody = $("#orders_table_body");
    $tbody.empty();

    if (!orders || orders.length === 0) {
      $tbody.append(`<tr><td colspan="6"><em>No orders found</em></td></tr>`);
      return;
  }

  orders.forEach(order => {
    const id = order.id ?? "";
    const customer_id = order.customer_id ?? "";
    const status = order.status ?? "";
    const total = order.total_amount ?? "";
    const created = order.created_at ?? "";

    $tbody.append(`
      <tr>
        <td>${id}</td>
        <td>${customer_id}</td>
        <td>${status}</td>
        <td>${total}</td>
        <td>${created}</td>
        <td></td>
      </tr>
    `);
  });
}

function list_orders(customer_id = "") {
  const url = customer_id
    ? `/orders?customer_id=${encodeURIComponent(customer_id)}`
    : "/orders";

  $.ajax({ type: "GET", url, contentType: "application/json" })
    .done(function (res) {
      const orders = Array.isArray(res) ? res : (res.orders || []);
      render_orders_table(orders);
    })
    .fail(function (res) {
      flash_message(res.responseJSON?.message || "Could not load orders");
    });
}

$("#list_all_orders-btn").click(function () {
  list_orders("");
  flash_message(`Listed all orders`);


});

$("#list_by_customer-btn").click(function () {
  list_orders($("#customer_id").val().trim());
  flash_message(`Listed customer's orders`);
});



// ****************************************
// ORDER ITEMS
// ****************************************
>>>>>>> 26248272

  // ****************************************
  // ORDER ITEMS
  // ****************************************

<<<<<<< HEAD
  function render_items(items) {
    $("#items_table_body").empty();
=======
//RETRIEVE

function update_item_form(res) {
  const item_id = res.id ?? res.item_id ?? "";
  $("#item_id").val(item_id);
  $("#item_id_search").val(item_id); // optional sync
  $("#item_product_id").val(res.product_id ?? "");
  $("#item_quantity").val(res.quantity ?? "");
  $("#item_unit_price").val(res.price ?? res.unit_price ?? "");
}
$("#retrieve_item-btn").click(function () {
  const order_id = $("#order_id").val().trim();
  const item_id = $("#item_id_search").val().trim();

  if (!order_id) return flash_message("Retrieve an order first (Order ID is required).");
  if (!item_id) return flash_message("Item ID is required.");

  $.ajax({
    type: "GET",
    url: `/orders/${encodeURIComponent(order_id)}/orderitems/${encodeURIComponent(item_id)}`,
    contentType: "application/json",
  })
  .done(function (res) {
    update_item_form(res);
    flash_message("Success");
  })
  .fail(function (res) {
    flash_message(res.responseJSON?.message || "Item not found");
  });
});



///LIST

function render_items(items) {
  $("#items_table_body").empty();
>>>>>>> 26248272

    items.forEach(function (it) {
      const id = it.id ?? it.item_id ?? "";
      const product_id = it.product_id ?? "";
      const qty = it.quantity ?? "";
      const price = it.price ?? it.unit_price ?? "";
      const line = it.line_amount ?? it.line_total ?? "";

      $("#items_table_body").append(`
      <tr>
        <td>${id}</td>
        <td>${product_id}</td>
        <td>${qty}</td>
        <td>${price}</td>
        <td>${line}</td>
      </tr>
    `);
<<<<<<< HEAD
    });
  }
=======
  });
}

function list_items_for_current_order() {
  const order_id = $("#order_id").val();
  if (!order_id) return;

  $.ajax({
    type: "GET",
    url: `/orders/${order_id}/orderitems`,   // <-- change to /items if that's your API
    contentType: "application/json",
  })
  .done(function (res) {
    render_items(res);
  })
  .fail(function () {
    // optional: flash_message("Failed to list items");
  });
}

$("#list_all_order_items-btn").click(function () {
  list_items_for_current_order("");
  flash_message(`Listed all order's items`);
});


// ****************************************
// CREATE AN ORDER ITEM
// ****************************************
>>>>>>> 26248272

  function list_items_for_current_order() {
    const order_id = $("#order_id").val();
    if (!order_id) return;

    $.ajax({
      type: "GET",
      url: `/api/orders/${order_id}/orderitems`, // <-- change to /items if that's your API
      contentType: "application/json",
    })
      .done(function (res) {
        render_items(res);
      })
      .fail(function () {
        // optional: flash_message("Failed to list items");
      });
  }

  // ****************************************
  // CREATE AN ORDER ITEM
  // ****************************************

  $("#create_item-btn").click(function () {
    const order_id = parseInt($("#order_id").val(), 10); // current order (readonly)
    const product_id = $("#item_product_id").val().trim();
    const price = parseFloat($("#item_unit_price").val());
    const quantity = parseInt($("#item_quantity").val(), 10);

    //make sure there are order id for which to add to
    if (!order_id)
      return flash_message(
        "Create or Retrieve an order first (Order ID is required).",
      );
    if (!product_id) return flash_message("Product ID is required.");
    if (!Number.isFinite(price) || price < 0)
      return flash_message("Unit Price must be a valid number >= 0.");
    if (!Number.isInteger(quantity) || quantity <= 0)
      return flash_message("Quantity must be a positive integer.");

    const data = { order_id, product_id, price, quantity };

    //send post to orderitems with the desirialize
    $.ajax({
      type: "POST",
      url: `/api/orders/${order_id}/orderitems`,
      contentType: "application/json",
      data: JSON.stringify(data),
    })
      .done(function () {
        flash_message("Item created");
        list_items_for_current_order();
      })
      .fail(function (res) {
        flash_message(res.responseJSON?.message || "Failed to create item");
<<<<<<< HEAD
      });
  });
});
=======
    });
});

function clear_item_form_data() {
  $("#item_id_search").val("");
  $("#item_id").val("");
  $("#item_product_id").val("");
  $("#item_quantity").val("");
  $("#item_unit_price").val("");
}

// Clear Item Form button
$("#clear_item-btn").click(function () {
  clear_item_form_data();
  flash_message("Item form cleared");
});



list_orders();

}  );
>>>>>>> 26248272
<|MERGE_RESOLUTION|>--- conflicted
+++ resolved
@@ -29,7 +29,6 @@
     $("#flash_message").append(message);
   }
 
-<<<<<<< HEAD
   // ****************************************
   // Create an Order
   // ****************************************
@@ -38,7 +37,6 @@
     let customer_id = $("#customer_id").val();
     let order_status = $("#order_status").val();
     let now = new Date().toISOString();
-=======
     // ****************************************
     //  U T I L I T Y   F U N C T I O N S
     // ****************************************
@@ -62,7 +60,6 @@
         $("#created_at").val("");
         $("#updated_at").val("");
     }
->>>>>>> 26248272
 
     let data = {
       customer_id: customer_id,
@@ -80,11 +77,6 @@
       data: JSON.stringify(data),
     });
 
-<<<<<<< HEAD
-    ajax.done(function (res) {
-      update_form_data(res);
-      flash_message("Success");
-=======
     // ****************************************
     // Update an Order
     // ****************************************
@@ -124,7 +116,6 @@
         ajax.fail(function(res){
             flash_message(res.responseJSON.message);
         });
->>>>>>> 26248272
     });
 
     ajax.fail(function (res) {
@@ -175,13 +166,8 @@
   // Retrieve an Order
   // ****************************************
 
-<<<<<<< HEAD
-  $("#retrieve-btn").click(function () {
-    let order_id = $("#order_id").val();
-=======
     $("#retrieve-btn").click(function () {
     let order_id = $("#order_id_search").val().trim();
->>>>>>> 26248272
     let customer_id = $("#customer_id").val();
 
     $("#flash_message").empty();
@@ -218,35 +204,19 @@
         flash_message("Success");
       });
 
-<<<<<<< HEAD
-      ajax.fail(function (res) {
-        flash_message(res.responseJSON.message);
-      });
-    }
-  });
-
-  // ****************************************
-  // Delete an Order
-  // ****************************************
-=======
     $("#delete-btn").click(function () {
         let order_id = $("#order_id_search").val().trim();
         $("#flash_message").empty();
->>>>>>> 26248272
 
   $("#delete-btn").click(function () {
     let order_id = $("#order_id").val();
 
-<<<<<<< HEAD
-    $("#flash_message").empty();
-=======
         ajax.done(function(res){
             clear_form_data();
             flash_message("Success");
             list_orders();
 
         });
->>>>>>> 26248272
 
     let ajax = $.ajax({
       type: "DELETE",
@@ -269,13 +239,6 @@
   // Clear Form
   // ****************************************
 
-<<<<<<< HEAD
-  $("#clear-btn").click(function () {
-    $("#order_id").val("");
-    $("#flash_message").empty();
-    clear_form_data();
-  });
-=======
 // ****************************************
 // List ORDERS
 // ****************************************
@@ -341,16 +304,11 @@
 // ****************************************
 // ORDER ITEMS
 // ****************************************
->>>>>>> 26248272
 
   // ****************************************
   // ORDER ITEMS
   // ****************************************
 
-<<<<<<< HEAD
-  function render_items(items) {
-    $("#items_table_body").empty();
-=======
 //RETRIEVE
 
 function update_item_form(res) {
@@ -388,7 +346,6 @@
 
 function render_items(items) {
   $("#items_table_body").empty();
->>>>>>> 26248272
 
     items.forEach(function (it) {
       const id = it.id ?? it.item_id ?? "";
@@ -406,10 +363,6 @@
         <td>${line}</td>
       </tr>
     `);
-<<<<<<< HEAD
-    });
-  }
-=======
   });
 }
 
@@ -439,7 +392,6 @@
 // ****************************************
 // CREATE AN ORDER ITEM
 // ****************************************
->>>>>>> 26248272
 
   function list_items_for_current_order() {
     const order_id = $("#order_id").val();
@@ -494,12 +446,8 @@
       })
       .fail(function (res) {
         flash_message(res.responseJSON?.message || "Failed to create item");
-<<<<<<< HEAD
-      });
-  });
-});
-=======
-    });
+      });
+  });
 });
 
 function clear_item_form_data() {
@@ -520,5 +468,4 @@
 
 list_orders();
 
-}  );
->>>>>>> 26248272
+}  );